--- conflicted
+++ resolved
@@ -79,22 +79,14 @@
 
 
 def create_default_main_config(config_file: Path) -> None:
-<<<<<<< HEAD
     with open(config_file, 'w', encoding="utf-8") as f:
-=======
-    with open(config_file, "w") as f:
->>>>>>> 94197d27
         json.dump(DEFAULT_MAIN_CONFIG, f, indent=4)
 
 
 def save_main_config(config: Config) -> None:
     config_dir = get_main_config_directory()
     config_file = config_dir / "config.json"
-<<<<<<< HEAD
     with open(config_file, 'w', encoding="utf-8") as f:
-=======
-    with open(config_file, "w") as f:
->>>>>>> 94197d27
         json.dump(config.data, f, indent=4)
 
 
